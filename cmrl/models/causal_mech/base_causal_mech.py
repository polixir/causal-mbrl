from typing import Optional, List, Dict, Union, MutableMapping
from abc import abstractmethod, ABC
import pathlib

import torch
from torch.utils.data import DataLoader

from cmrl.models.graphs.base_graph import BaseGraph
from cmrl.models.graphs.binary_graph import BinaryGraph
from cmrl.utils.variables import Variable


class BaseCausalMech(ABC):
    def __init__(
        self,
        name: str,
        input_variables: List[Variable],
        output_variables: List[Variable],
        device: Union[str, torch.device] = "cpu",
    ):
        self.name = name
        self.input_variables = input_variables
        self.output_variables = output_variables
        self.device = device

        self.input_var_num = len(self.input_variables)
        self.output_var_num = len(self.output_variables)
        self.graph: Optional[BaseGraph] = None
        self.discovery: bool = True

    @abstractmethod
    def learn(self, train_loader: DataLoader, valid_loader: DataLoader, **kwargs):
        raise NotImplementedError

    @abstractmethod
    def forward(self, inputs: MutableMapping[str, torch.Tensor]) -> Dict[str, torch.Tensor]:
        raise NotImplementedError

    @property
    def causal_graph(self) -> torch.Tensor:
        """property causal graph"""
        if self.graph is None:
            return torch.ones(len(self.input_variables), len(self.output_variables), dtype=torch.int, device=self.device)
        else:
            return self.graph.get_binary_adj_matrix()

    @property
    def forward_mask(self) -> torch.Tensor:
        """property input masks"""
        return self.causal_graph.T

    def set_oracle_graph(self, graph_data):
        self.discovery = False
<<<<<<< HEAD
        self.graph = BinaryGraph(self.input_var_num, self.output_var_num)
        self.graph.set_data(graph_data=graph_data)

    def save(self):
        pass

    def load(self, load_dir: Union[str, pathlib.Path]):
        pass
=======
        self.graph = BinaryGraph(self.input_var_num, self.output_var_num, device=self.device)
        self.graph.set_data(graph_data=graph_data)
>>>>>>> dd1ee0cb
<|MERGE_RESOLUTION|>--- conflicted
+++ resolved
@@ -51,16 +51,11 @@
 
     def set_oracle_graph(self, graph_data):
         self.discovery = False
-<<<<<<< HEAD
-        self.graph = BinaryGraph(self.input_var_num, self.output_var_num)
+        self.graph = BinaryGraph(self.input_var_num, self.output_var_num, device=self.device)
         self.graph.set_data(graph_data=graph_data)
 
     def save(self):
         pass
 
     def load(self, load_dir: Union[str, pathlib.Path]):
-        pass
-=======
-        self.graph = BinaryGraph(self.input_var_num, self.output_var_num, device=self.device)
-        self.graph.set_data(graph_data=graph_data)
->>>>>>> dd1ee0cb
+        pass